import argparse
import os

from matplotlib.gridspec import GridSpec
import matplotlib.pyplot as plt
import seaborn as sns

from jax import lax, random, vmap
from jax.config import config as jax_config
from jax.experimental import optimizers
import jax.numpy as np
from jax.scipy.special import logsumexp
from jax.tree_util import tree_map

import numpyro
from numpyro.contrib.autoguide import AutoIAFNormal
from numpyro.diagnostics import summary
import numpyro.distributions as dist
<<<<<<< HEAD
from numpyro.distributions.util import logsumexp
=======
>>>>>>> 118b983d
from numpyro.hmc_util import initialize_model
from numpyro.mcmc import mcmc
from numpyro.svi import elbo, svi

# TODO: remove when the issue https://github.com/google/jax/issues/939 is fixed upstream
# The behaviour when training guide under fast math mode is unstable.
os.environ["XLA_FLAGS"] = "--xla_cpu_enable_fast_math=false"

"""
This example illustrates how to use a trained AutoIAFNormal autoguide to transform a posterior to a
Gaussian-like one. The transform will be used to get better mixing rate for NUTS sampler.

[1] Hoffman, M. et al. (2019), ["NeuTra-lizing Bad Geometry in Hamiltonian Monte Carlo Using Neural Transport"]
    (https://arxiv.org/abs/1903.03704).
"""


def dual_moon_pe(x):
    term1 = 0.5 * ((np.linalg.norm(x, axis=-1) - 2) / 0.4) ** 2
    term2 = -0.5 * ((x[..., :1] + np.array([-2., 2.])) / 0.6) ** 2
    return term1 - logsumexp(term2, axis=-1)


def dual_moon_model():
    x = numpyro.sample('x', dist.Uniform(-4 * np.ones(2), 4 * np.ones(2)))
    pe = dual_moon_pe(x)
    numpyro.sample('log_density', dist.Delta(log_density=-pe), obs=0.)


def make_transformed_pe(potential_fn, transform, unpack_fn):
    def transformed_potential_fn(z):
        u, intermediates = transform.call_with_intermediates(z)
        logdet = transform.log_abs_det_jacobian(z, u, intermediates=intermediates)
        return potential_fn(unpack_fn(u)) + logdet

    return transformed_potential_fn


def main(args):
    jax_config.update('jax_platform_name', args.device)

    print("Start vanilla HMC...")
    vanilla_samples = mcmc(args.num_warmup, args.num_samples, init_params=np.array([2., 0.]),
                           potential_fn=dual_moon_pe, progbar=True)

    opt_init, opt_update, get_params = optimizers.adam(0.001)
    rng_guide, rng_init, rng_train = random.split(random.PRNGKey(1), 3)
    guide = AutoIAFNormal(rng_guide, dual_moon_model, get_params, hidden_dims=[args.num_hidden])
    svi_init, svi_update, _ = svi(dual_moon_model, guide, elbo, opt_init, opt_update, get_params)
    opt_state, _ = svi_init(rng_init)

    def body_fn(val, i):
        opt_state_, rng_ = val
        loss, opt_state_, rng_ = svi_update(i, rng_, opt_state_)
        return (opt_state_, rng_), loss

    print("Start training guide...")
    (last_state, _), losses = lax.scan(body_fn, (opt_state, rng_train), np.arange(args.num_iters))
    print("Finish training guide. Extract samples...")
    guide_samples = guide.sample_posterior(random.PRNGKey(0), last_state,
                                           sample_shape=(args.num_samples,))

    transform = guide.get_transform(last_state)
    unpack_fn = guide.unpack_latent

    _, potential_fn, constrain_fn = initialize_model(random.PRNGKey(0), dual_moon_model)
    transformed_potential_fn = make_transformed_pe(potential_fn, transform, unpack_fn)
    transformed_constrain_fn = lambda x: constrain_fn(unpack_fn(transform(x)))  # noqa: E731

    init_params = np.zeros(guide.latent_size)
    print("\nStart NeuTra HMC...")
    zs = mcmc(args.num_warmup, args.num_samples, init_params, potential_fn=transformed_potential_fn)
    print("Transform samples into unwarped space...")
    samples = vmap(transformed_constrain_fn)(zs)
    summary(tree_map(lambda x: x[None, ...], samples))

    # make plots

    # IAF guide samples (for plotting)
    iaf_base_samples = dist.Normal(np.zeros(2), 1.).sample(random.PRNGKey(0), (1000,))
    iaf_trans_samples = vmap(transformed_constrain_fn)(iaf_base_samples)['x']

    x1 = np.linspace(-3, 3, 100)
    x2 = np.linspace(-3, 3, 100)
    X1, X2 = np.meshgrid(x1, x2)
    P = np.clip(np.exp(-dual_moon_pe(np.stack([X1, X2], axis=-1))), a_min=0.)

    fig = plt.figure(figsize=(12, 16), constrained_layout=True)
    gs = GridSpec(3, 2, figure=fig)
    ax1 = fig.add_subplot(gs[0, 0])
    ax2 = fig.add_subplot(gs[0, 1])
    ax3 = fig.add_subplot(gs[1, 0])
    ax4 = fig.add_subplot(gs[1, 1])
    ax5 = fig.add_subplot(gs[2, 0])
    ax6 = fig.add_subplot(gs[2, 1])

    ax1.plot(np.log(losses[1000:]))
    ax1.set_title('Autoguide training log loss (after 1000 steps)')

    ax2.contourf(X1, X2, P, cmap='OrRd')
    sns.kdeplot(guide_samples['x'][:, 0].copy(), guide_samples['x'][:, 1].copy(), n_levels=30, ax=ax2)
    ax2.set(xlim=[-3, 3], ylim=[-3, 3],
            xlabel='x0', ylabel='x1', title='Posterior using AutoIAFNormal guide')

    sns.scatterplot(iaf_base_samples[:, 0], iaf_base_samples[:, 1], ax=ax3, hue=iaf_trans_samples[:, 0] < 0.)
    ax3.set(xlim=[-3, 3], ylim=[-3, 3],
            xlabel='x0', ylabel='x1', title='AutoIAFNormal base samples (True=left moon; False=right moon)')

    ax4.contourf(X1, X2, P, cmap='OrRd')
    sns.kdeplot(vanilla_samples[:, 0].copy(), vanilla_samples[:, 1].copy(), n_levels=30, ax=ax4)
    ax4.plot(vanilla_samples[-50:, 0], vanilla_samples[-50:, 1], 'bo-', alpha=0.5)
    ax4.set(xlim=[-3, 3], ylim=[-3, 3],
            xlabel='x0', ylabel='x1', title='Posterior using vanilla HMC sampler')

    sns.scatterplot(zs[:, 0], zs[:, 1], ax=ax5, hue=samples['x'][:, 0] < 0.,
                    s=30, alpha=0.5, edgecolor="none")
    ax5.set(xlim=[-5, 5], ylim=[-5, 5],
            xlabel='x0', ylabel='x1', title='Samples from the warped posterior - p(z)')

    ax6.contourf(X1, X2, P, cmap='OrRd')
    sns.kdeplot(samples['x'][:, 0].copy(), samples['x'][:, 1].copy(), n_levels=30, ax=ax6)
    ax6.plot(samples['x'][-50:, 0], samples['x'][-50:, 1], 'bo-', alpha=0.2)
    ax6.set(xlim=[-3, 3], ylim=[-3, 3],
            xlabel='x0', ylabel='x1', title='Posterior using NeuTra HMC sampler')

    plt.savefig("neutra.pdf")
    plt.close()


if __name__ == "__main__":
    parser = argparse.ArgumentParser(description="NeuTra HMC")
    parser.add_argument('-n', '--num-samples', nargs='?', default=20000, type=int)
    parser.add_argument('--num-warmup', nargs='?', default=0, type=int)
    parser.add_argument('--num-hidden', nargs='?', default=20, type=int)
    parser.add_argument('--num-iters', nargs='?', default=200000, type=int)
    parser.add_argument('--device', default='cpu', type=str, help='use "cpu" or "gpu".')
    args = parser.parse_args()
    main(args)<|MERGE_RESOLUTION|>--- conflicted
+++ resolved
@@ -16,10 +16,6 @@
 from numpyro.contrib.autoguide import AutoIAFNormal
 from numpyro.diagnostics import summary
 import numpyro.distributions as dist
-<<<<<<< HEAD
-from numpyro.distributions.util import logsumexp
-=======
->>>>>>> 118b983d
 from numpyro.hmc_util import initialize_model
 from numpyro.mcmc import mcmc
 from numpyro.svi import elbo, svi
