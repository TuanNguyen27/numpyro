--- conflicted
+++ resolved
@@ -229,13 +229,6 @@
 ad.defjvp(xlogy_p, xlogy_jvp_lhs, xlogy_jvp_rhs)
 
 
-<<<<<<< HEAD
-def entr(p):
-    e = np.where(p > 0, -p * np.log(p), p)
-    e = np.where(e == 0, 0, e)
-    e = np.where(e < 0, -np.inf)
-    return e
-=======
 def xlog1py(x, y):
     jaxpr, out, consts = partial_eval.trace_unwrapped_to_jaxpr(xlog1py_impl, tuple(lax._abstractify(o) for o in (x, y)))
     aval, _ = out
@@ -264,4 +257,10 @@
 xlog1py_p.def_abstract_eval(xlogy_abstract_eval)
 xla.translations[xlog1py_p] = xlogy_translate
 ad.defjvp(xlog1py_p, xlog1py_jvp_lhs, xlog1py_jvp_rhs)
->>>>>>> 70299c4b
+
+
+def entr(p):
+    e = np.where(p > 0, -p * np.log(p), p)
+    e = np.where(e == 0, 0, e)
+    e = np.where(e < 0, -np.inf)
+    return e