--- conflicted
+++ resolved
@@ -99,11 +99,7 @@
         rng, rng_seed = random.split(svi_state.rng)
         params = optim.get_params(svi_state.optim_state)
         loss_val, grads = value_and_grad(
-<<<<<<< HEAD
-            lambda x: loss(rng, constrain_fn(x), model, guide, model_args, guide_args, kwargs))(params)
-=======
             lambda x: loss(rng_seed, constrain_fn(x), model, guide, model_args, guide_args, kwargs))(params)
->>>>>>> dcff40c7
         optim_state = optim.update(grads, svi_state.optim_state)
         return SVIState(optim_state, rng), loss_val
 
