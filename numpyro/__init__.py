import numpyro.patch  # noqa: F401
<<<<<<< HEAD
from numpyro.version import __version__  # noqa: F401

from numpyro.primitives import sample, module, param  # noqa: F401
=======
from numpyro.primitives import param, sample  # noqa: F401
from numpyro.version import __version__  # noqa: F401
>>>>>>> 8ffe45cc
<|MERGE_RESOLUTION|>--- conflicted
+++ resolved
@@ -1,9 +1,3 @@
 import numpyro.patch  # noqa: F401
-<<<<<<< HEAD
-from numpyro.version import __version__  # noqa: F401
-
-from numpyro.primitives import sample, module, param  # noqa: F401
-=======
-from numpyro.primitives import param, sample  # noqa: F401
-from numpyro.version import __version__  # noqa: F401
->>>>>>> 8ffe45cc
+from numpyro.primitives import param, module, sample  # noqa: F401
+from numpyro.version import __version__  # noqa: F401