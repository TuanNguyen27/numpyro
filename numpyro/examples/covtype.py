--- conflicted
+++ resolved
@@ -12,11 +12,7 @@
 from numpyro.handlers import sample
 from numpyro.hmc_util import initialize_model
 from numpyro.mcmc import hmc
-<<<<<<< HEAD
-from numpyro.util import tscan
-=======
 from numpyro.util import fori_append
->>>>>>> 393f3b7d
 
 step_size = 0.00167132
 init_params = {"coefs": onp.array(
